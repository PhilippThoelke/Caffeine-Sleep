import os
import sys
import pickle
import numpy as np
from sklearn import (
    model_selection,
    ensemble,
    svm,
    discriminant_analysis,
    neighbors,
    linear_model,
    gaussian_process,
)


CAF_DOSE = 200
SIGNIFICANT_P = 0.05
AGE_GROUP = -1  # -1: all, 0: up to age 30, 1: from age 30
USE_AVERAGED_FEATURES = True

if len(sys.argv) > 2:
    CAF_DOSE = sys.argv[2]

if len(sys.argv) > 3:
    AGE_GROUP = int(sys.argv[3])

CLASSIFIERS = [
    "SVM",
    "LDA",
    "Perceptron",
    "QDA",
    "GradientBoosting",
    "kNeighbors",
    "adaboost",
    "GaussianProcess",
]

DATA_PATH = f"data/Features{CAF_DOSE}/Combined"
RESULTS_PATH = "results"

STAGES = ["AWSL", "NREM", "REM"]
BANDS = ["delta", "theta", "alpha", "sigma", "beta", "low gamma"]

<<<<<<< HEAD
# get age suffix for loading the data depending on age group parameter
age_suffix = ""
if AGE_GROUP == 0:
    age_suffix = "_age_t30"
elif AGE_GROUP == 1:
    age_suffix = "_age_f30"
elif AGE_GROUP != -1:
    raise Exception(f"Unknown age group {AGE_GROUP}")

feature_suffix = "_avg" if USE_AVERAGED_FEATURES else ""
with open(
    os.path.join(DATA_PATH, f"data{feature_suffix}{age_suffix}.pickle"), "rb"
) as file:
    data = pickle.load(file)
with open(
    os.path.join(DATA_PATH, f"labels{feature_suffix}{age_suffix}.pickle"), "rb"
) as file:
    labels = pickle.load(file)
with open(
    os.path.join(DATA_PATH, f"groups{feature_suffix}{age_suffix}.pickle"), "rb"
) as file:
    groups = pickle.load(file)
=======

assert os.path.exists(RESULTS_PATH), "Please make sure the results path exists."
>>>>>>> b2882cb0


def get_classifier(name, **kwargs):
    if name.lower() == "svm":
        return svm.SVC(gamma="auto", **kwargs)
    elif name.lower() == "lda":
        return discriminant_analysis.LinearDiscriminantAnalysis(**kwargs)
    elif name.lower() == "qda":
        return discriminant_analysis.QuadraticDiscriminantAnalysis(**kwargs)
    elif name.lower() == "gradientboosting":
        return ensemble.GradientBoostingClassifier(**kwargs)
    elif name.lower() == "kneighbors":
        return neighbors.KNeighborsClassifier(n_jobs=-1, **kwargs)
    elif name.lower() == "adaboost":
        return ensemble.AdaBoostClassifier(**kwargs)
    elif name.lower() == "gaussianprocess":
        return gaussian_process.GaussianProcessClassifier(n_jobs=-1, **kwargs)
    elif name.lower() == "perceptron":
        return linear_model.Perceptron(n_jobs=-1, **kwargs)


<<<<<<< HEAD
assert len(sys.argv) > 1, (
    f"please provide the index of the classifier to train: "
    f"{dict(zip(range(len(CLASSIFIERS)),CLASSIFIERS))}"
)
clf_id = int(sys.argv[1])
CLASSIFIER = CLASSIFIERS[clf_id]

print(f"Decoding accuracy average, {CLASSIFIER} on CAF {CAF_DOSE}")

scores = {}
for stage in STAGES:
    scores[stage] = {}
    print(f"Sleep stage {stage}")
    for feature in data[stage].keys():
        scores[stage][feature] = []
        for electrode in range(20):
            print(
                f"   {CLASSIFIER} on {feature}, elec {electrode + 1}",
                end="",
                flush=True,
            )

            x = data[stage][feature][:, electrode].reshape((-1, 1))
            x[np.isnan(x)] = 0

            y = labels[stage]
            g = groups[stage]
            print(f", permutation test on {len(x)} samples", end="")

            # train classifier
            kfold = model_selection.GroupKFold(n_splits=10)
            try:
=======
def main():
    with open(os.path.join(DATA_PATH, "data_avg.pickle"), "rb") as file:
        data = pickle.load(file)
    with open(os.path.join(DATA_PATH, "labels_avg.pickle"), "rb") as file:
        labels = pickle.load(file)
    with open(os.path.join(DATA_PATH, "groups_avg.pickle"), "rb") as file:
        groups = pickle.load(file)

    assert len(sys.argv) > 1, (
        f"please provide the index of the classifier to train as a command line argument: "
        f"{dict(zip(range(len(CLASSIFIERS)),CLASSIFIERS))}"
    )
    clf_id = int(sys.argv[1])
    CLASSIFIER = CLASSIFIERS[clf_id]

    print(f"Decoding accuracy average, {CLASSIFIER} on CAF {CAF_DOSE}")

    scores = {}
    for stage in STAGES:
        scores[stage] = {}
        print(f"Sleep stage {stage}")
        for feature in data[stage].keys():
            scores[stage][feature] = []
            for electrode in range(20):
                print(
                    f"   {CLASSIFIER} on {feature}, elec {electrode + 1}",
                    end="",
                    flush=True,
                )

                x = data[stage][feature][:, electrode].reshape((-1, 1))
                y = labels[stage]
                g = groups[stage]
                print(f", permutation test on {len(x)} samples", end="")

                # train classifier
                kfold = model_selection.GroupKFold(n_splits=10)
>>>>>>> b2882cb0
                score = model_selection.permutation_test_score(
                    estimator=get_classifier(CLASSIFIER),
                    n_permutations=1000,
                    X=x,
                    y=y,
                    groups=g,
                    cv=kfold.split(X=x, y=y, groups=g),
                    n_jobs=-1,
                )
                print(f", score: {score[0]}, pvalue: {score[2]}")
<<<<<<< HEAD
            except ValueError as e:
                print(f", ERROR: {e}")
                score = [float("nan"), None, float("nan")]
            scores[stage][feature].append(score)
        print()

path = os.path.join(
    RESULTS_PATH,
    f"singleML{CAF_DOSE}",
    f"scores_{CLASSIFIER}{feature_suffix}{age_suffix}.pickle",
)
with open(
    path,
    "wb",
) as file:
    pickle.dump(scores, file)

all_scores = [
    [[elec[0] for elec in ft] for ft in stage.values()] for stage in scores.values()
]
vmin = np.min(all_scores)
vmax = np.max(all_scores)

print(f"Min accuracy: {vmin * 100:.2f}%")
print(f"Max accuracy: {vmax * 100:.2f}%")
print(f"Mean accuracy: {np.mean(all_scores) * 100:.2f}%")
=======
                scores[stage][feature].append(score)
            print()

    path = os.path.join(
        RESULTS_PATH, f"singleML{CAF_DOSE}", f"scores_{CLASSIFIER}.pickle"
    )
    with open(path, "wb",) as file:
        pickle.dump(scores, file)

    all_scores = [
        [[elec[0] for elec in ft] for ft in stage.values()] for stage in scores.values()
    ]
    vmin = np.min(all_scores)
    vmax = np.max(all_scores)

    print(f"Min accuracy: {vmin * 100:.2f}%")
    print(f"Max accuracy: {vmax * 100:.2f}%")
    print(f"Mean accuracy: {np.mean(all_scores) * 100:.2f}%")


if __name__ == "__main__":
    main()
>>>>>>> b2882cb0
<|MERGE_RESOLUTION|>--- conflicted
+++ resolved
@@ -36,12 +36,11 @@
 ]
 
 DATA_PATH = f"data/Features{CAF_DOSE}/Combined"
-RESULTS_PATH = "results"
+RESULTS_PATH = f"results/singleML{CAF_DOSE}"
 
 STAGES = ["AWSL", "NREM", "REM"]
 BANDS = ["delta", "theta", "alpha", "sigma", "beta", "low gamma"]
 
-<<<<<<< HEAD
 # get age suffix for loading the data depending on age group parameter
 age_suffix = ""
 if AGE_GROUP == 0:
@@ -64,10 +63,8 @@
     os.path.join(DATA_PATH, f"groups{feature_suffix}{age_suffix}.pickle"), "rb"
 ) as file:
     groups = pickle.load(file)
-=======
 
 assert os.path.exists(RESULTS_PATH), "Please make sure the results path exists."
->>>>>>> b2882cb0
 
 
 def get_classifier(name, **kwargs):
@@ -89,40 +86,6 @@
         return linear_model.Perceptron(n_jobs=-1, **kwargs)
 
 
-<<<<<<< HEAD
-assert len(sys.argv) > 1, (
-    f"please provide the index of the classifier to train: "
-    f"{dict(zip(range(len(CLASSIFIERS)),CLASSIFIERS))}"
-)
-clf_id = int(sys.argv[1])
-CLASSIFIER = CLASSIFIERS[clf_id]
-
-print(f"Decoding accuracy average, {CLASSIFIER} on CAF {CAF_DOSE}")
-
-scores = {}
-for stage in STAGES:
-    scores[stage] = {}
-    print(f"Sleep stage {stage}")
-    for feature in data[stage].keys():
-        scores[stage][feature] = []
-        for electrode in range(20):
-            print(
-                f"   {CLASSIFIER} on {feature}, elec {electrode + 1}",
-                end="",
-                flush=True,
-            )
-
-            x = data[stage][feature][:, electrode].reshape((-1, 1))
-            x[np.isnan(x)] = 0
-
-            y = labels[stage]
-            g = groups[stage]
-            print(f", permutation test on {len(x)} samples", end="")
-
-            # train classifier
-            kfold = model_selection.GroupKFold(n_splits=10)
-            try:
-=======
 def main():
     with open(os.path.join(DATA_PATH, "data_avg.pickle"), "rb") as file:
         data = pickle.load(file)
@@ -154,57 +117,32 @@
                 )
 
                 x = data[stage][feature][:, electrode].reshape((-1, 1))
+                x[np.isnan(x)] = 0
+
                 y = labels[stage]
                 g = groups[stage]
                 print(f", permutation test on {len(x)} samples", end="")
 
                 # train classifier
                 kfold = model_selection.GroupKFold(n_splits=10)
->>>>>>> b2882cb0
-                score = model_selection.permutation_test_score(
-                    estimator=get_classifier(CLASSIFIER),
-                    n_permutations=1000,
-                    X=x,
-                    y=y,
-                    groups=g,
-                    cv=kfold.split(X=x, y=y, groups=g),
-                    n_jobs=-1,
-                )
-                print(f", score: {score[0]}, pvalue: {score[2]}")
-<<<<<<< HEAD
-            except ValueError as e:
-                print(f", ERROR: {e}")
-                score = [float("nan"), None, float("nan")]
-            scores[stage][feature].append(score)
-        print()
-
-path = os.path.join(
-    RESULTS_PATH,
-    f"singleML{CAF_DOSE}",
-    f"scores_{CLASSIFIER}{feature_suffix}{age_suffix}.pickle",
-)
-with open(
-    path,
-    "wb",
-) as file:
-    pickle.dump(scores, file)
-
-all_scores = [
-    [[elec[0] for elec in ft] for ft in stage.values()] for stage in scores.values()
-]
-vmin = np.min(all_scores)
-vmax = np.max(all_scores)
-
-print(f"Min accuracy: {vmin * 100:.2f}%")
-print(f"Max accuracy: {vmax * 100:.2f}%")
-print(f"Mean accuracy: {np.mean(all_scores) * 100:.2f}%")
-=======
+                try:
+                    score = model_selection.permutation_test_score(
+                        estimator=get_classifier(CLASSIFIER),
+                        n_permutations=1000,
+                        X=x,
+                        y=y,
+                        groups=g,
+                        cv=kfold.split(X=x, y=y, groups=g),
+                        n_jobs=-1,
+                    )
+                    print(f", score: {score[0]}, pvalue: {score[2]}")
+                except ValueError as e:
+                    print(f", ERROR: {e}")
+                    score = [float("nan"), None, float("nan")]
                 scores[stage][feature].append(score)
             print()
 
-    path = os.path.join(
-        RESULTS_PATH, f"singleML{CAF_DOSE}", f"scores_{CLASSIFIER}.pickle"
-    )
+    path = os.path.join(RESULTS_PATH, f"scores_{CLASSIFIER}.pickle")
     with open(path, "wb",) as file:
         pickle.dump(scores, file)
 
@@ -220,5 +158,4 @@
 
 
 if __name__ == "__main__":
-    main()
->>>>>>> b2882cb0
+    main()